package v1alpha1

import (
	"fmt"
	"reflect"

	"k8s.io/apimachinery/pkg/apis/meta/v1/unstructured"

	metav1 "k8s.io/apimachinery/pkg/apis/meta/v1"
)

type RemediationApplicationState string

const (
	RemediationNotApplied RemediationApplicationState = "NotApplied"
	RemediationApplied    RemediationApplicationState = "Applied"
	RemediationOutdated   RemediationApplicationState = "Outdated"
	RemediationError      RemediationApplicationState = "Error"
)

type RemediationType string

const (
	// The remediation wraps a MachineConfig payload
	McRemediation RemediationType = "MachineConfig"
)

const (
	// OutdatedRemediationLabel specifies that the remediation has been superseded by a newer version
	OutdatedRemediationLabel               = "complianceoperator.openshift.io/outdated-remediation"
	RemediationCreatedByOperatorAnnotation = "compliance.openshift.io/remediation"
)

type ComplianceRemediationSpecMeta struct {
	// Whether the remediation should be picked up and applied by the operator
	Apply bool `json:"apply"`
}

type ComplianceRemediationPayload struct {
	// The remediation payload. This would normally be a full Kubernetes
	// object.
	// +kubebuilder:pruning:PreserveUnknownFields
	// +kubebuilder:validation:EmbeddedResource
	// +kubebuilder:validation:nullable
	Object *unstructured.Unstructured `json:"object,omitempty"`
}

// ComplianceRemediationSpec defines the desired state of ComplianceRemediation
// +k8s:openapi-gen=true
type ComplianceRemediationSpec struct {
	ComplianceRemediationSpecMeta `json:",inline"`
	// Defines the remediation that is proposed by the scan. If there is no "outdated"
	// remediation in this object, the "current" remediation is what will be applied.
	Current ComplianceRemediationPayload `json:"current,omitempty"`
	// In case there was a previous remediation proposed by a previous scan, and that remediation
	// now differs, the old remediation will be kept in this "outdated" key. This requires admin
	// intervention to remove this outdated object and ensure the current is what's applied.
	Outdated ComplianceRemediationPayload `json:"outdated,omitempty"`
}

// ComplianceRemediationStatus defines the observed state of ComplianceRemediation
// +k8s:openapi-gen=true
type ComplianceRemediationStatus struct {
	// Whether the remediation is already applied or not
	// +kubebuilder:default="NotApplied"
	ApplicationState RemediationApplicationState `json:"applicationState,omitempty"`
	ErrorMessage     string                      `json:"errorMessage,omitempty"`
}

// +k8s:deepcopy-gen:interfaces=k8s.io/apimachinery/pkg/runtime.Object

// ComplianceRemediation represents a remediation that can be applied to the
// cluster to fix the found issues.
// +k8s:openapi-gen=true
// +kubebuilder:subresource:status
// +kubebuilder:resource:path=complianceremediations,scope=Namespaced
// +kubebuilder:printcolumn:name="State",type="string",JSONPath=`.status.applicationState`
type ComplianceRemediation struct {
	metav1.TypeMeta   `json:",inline"`
	metav1.ObjectMeta `json:"metadata,omitempty"`

	// Contains the definition of what the remediation should be
	Spec ComplianceRemediationSpec `json:"spec,omitempty"`
	// Contains information on the remediation (whether it's applied or not)
	Status ComplianceRemediationStatus `json:"status,omitempty"`
}

func (r *ComplianceRemediation) RemediationPayloadDiffers(other *ComplianceRemediation) bool {
	return !reflect.DeepEqual(r.Spec.Current, other.Spec.Current)
}

func (r *ComplianceRemediation) GetSuite() string {
	return r.Labels[SuiteLabel]
}

func (r *ComplianceRemediation) GetScan() string {
	return r.Labels[ComplianceScanLabel]
}

func (r *ComplianceRemediation) GetMcName() string {
	if r.GetScan() == "" {
		return ""
	}

	mcName := fmt.Sprintf("75-%s", r.GetName())
<<<<<<< HEAD

	return mcName
}

// AddOwnershipLabels labels an object to say it was created
// by this operator and is owned by a specific scan and suite
func (r *ComplianceRemediation) AddOwnershipLabels(obj metav1.Object) {
	labels := obj.GetLabels()
	if labels == nil {
		labels = make(map[string]string)
	}
	if r.GetScan() != "" {
		labels[ComplianceScanLabel] = r.GetScan()
	}
	if r.GetSuite() != "" {
		labels[ComplianceScanLabel] = r.GetSuite()
	}
	obj.SetLabels(labels)
}
=======
>>>>>>> b1bb34de

// IsApplied tells whether the ComplianceRemediation has been applied.
// Note that a Remediation is considered applied if the state of it is
// indeed applied, or if it has been requested to be applied but it has
// become outdated
func (r *ComplianceRemediation) IsApplied() bool {
	applied := r.Status.ApplicationState == RemediationApplied
	outDatedButApplied := r.Spec.Apply && r.Status.ApplicationState == RemediationOutdated

	return applied || outDatedButApplied
}

// AddOwnershipLabels labels an object to say it was created
// by this operator and is owned by a specific scan and suite
func (r *ComplianceRemediation) AddOwnershipLabels(obj metav1.Object) {
	labels := obj.GetLabels()
	if labels == nil {
		labels = make(map[string]string)
	}
	if r.GetScan() != "" {
		labels[ComplianceScanLabel] = r.GetScan()
	}
	if r.GetSuite() != "" {
		labels[ComplianceScanLabel] = r.GetSuite()
	}
	obj.SetLabels(labels)
}

// +k8s:deepcopy-gen:interfaces=k8s.io/apimachinery/pkg/runtime.Object

// ComplianceRemediationList contains a list of ComplianceRemediation
type ComplianceRemediationList struct {
	metav1.TypeMeta `json:",inline"`
	metav1.ListMeta `json:"metadata,omitempty"`
	Items           []ComplianceRemediation `json:"items"`
}

// AddRemediationAnnotation annotates an object to say it was created
// by this operator
func AddRemediationAnnotation(obj metav1.Object) {
	annotations := obj.GetAnnotations()
	if annotations == nil {
		annotations = make(map[string]string)
	}
	annotations[RemediationCreatedByOperatorAnnotation] = ""
	obj.SetAnnotations(annotations)
}

// AddRemediationAnnotation tells us if an object was created by this
// operator
func RemediationWasCreatedByOperator(obj metav1.Object) bool {
	annotations := obj.GetAnnotations()
	if annotations == nil {
		return false
	}
	_, ok := annotations[RemediationCreatedByOperatorAnnotation]
	return ok
}

func init() {
	SchemeBuilder.Register(&ComplianceRemediation{}, &ComplianceRemediationList{})
}<|MERGE_RESOLUTION|>--- conflicted
+++ resolved
@@ -103,7 +103,6 @@
 	}
 
 	mcName := fmt.Sprintf("75-%s", r.GetName())
-<<<<<<< HEAD
 
 	return mcName
 }
@@ -123,8 +122,6 @@
 	}
 	obj.SetLabels(labels)
 }
-=======
->>>>>>> b1bb34de
 
 // IsApplied tells whether the ComplianceRemediation has been applied.
 // Note that a Remediation is considered applied if the state of it is
